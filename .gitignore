--- conflicted
+++ resolved
@@ -127,9 +127,7 @@
 
 # Pyre type checker
 .pyre/
-<<<<<<< HEAD
-=======
+
 
 # MacOS dir metadata files
-.DS_Store
->>>>>>> c9335d00
+.DS_Store